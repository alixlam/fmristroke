--- conflicted
+++ resolved
@@ -384,13 +384,8 @@
         config.execution.output_pipelines = [
             "SimpleGS",
             "SimpleLesionGS",
-<<<<<<< HEAD
             "ICLesionCompCorGS",
             "Minimal",
-=======
-            "CompCorLesionGS",
-            "ICLesionCompCorGS",
->>>>>>> 28536d36
         ]
 
     # Initialize --output-atlases if not defined
@@ -457,6 +452,7 @@
             % bids_dir
             / "derivatives"
             / ("fmristroke-%s" % version.split("+")[0])
+            / ("fmristroke-%s" % version.split("+")[0])
         )
 
     if bids_dir in work_dir.parents:
