--- conflicted
+++ resolved
@@ -1,5 +1,3 @@
-<<<<<<< HEAD
-=======
 import itertools
 
 import nibabel as nib
@@ -383,5 +381,4 @@
 
     results = pd.concat(results)
 
-    return results
->>>>>>> 6e461d51
+    return results