--- conflicted
+++ resolved
@@ -345,11 +345,7 @@
         display = plotting.plot_stat_map(
             stat_map,
             bg_img=anat,
-<<<<<<< HEAD
             threshold=0.05,
-=======
-            threshold=0.1,
->>>>>>> f59dfb93
             cmap="jet",
             title=name,
             axes=plt.subplot(gs[i]),
@@ -417,9 +413,7 @@
     sns.despine(top=False, right=False)
     fig.ax.axvline(x=0, color="k")
 
-<<<<<<< HEAD
     return fig
-
 
 def make_motion_plot(
     group_conf_summary: pd.DataFrame,
@@ -468,6 +462,4 @@
     p.set(ylabel=y)
     p.tick_params(axis="both", which="both", length=6, width=2.2)
 
-=======
->>>>>>> f59dfb93
     return fig