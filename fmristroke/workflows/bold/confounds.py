--- conflicted
+++ resolved
@@ -307,62 +307,6 @@
         (inputnode, concat, [("confounds_file", "confounds_file")]),
     ])
 
-<<<<<<< HEAD
-=======
-    if session_level:
-        workflow.connect([
-            # CompCor 
-            (inputnode, acompcor, [("bold_t1", "realigned_file")]),
-            (acc_msk_bin, acompcor, [("out_file", "mask_files")]),
-            (acompcor, rename_acompcor, [("components_file", "components_file"),
-                                        ("metadata_file", "metadata_file")]),
-            # crownCompCor
-            (intersect_mask, dilated_mask, [("out", "in_mask")]),
-            (intersect_mask, subtract_mask, [("out", "in_subtract")]),
-            (dilated_mask, subtract_mask, [("out_mask", "in_base")]),
-            (inputnode, crowncompcor, [("bold_t1", "realigned_file"),]),
-            (subtract_mask, crowncompcor, [("out_mask", "mask_files")]),
-            (inputnode, tcompcor, [("bold_t1", "realigned_file"),
-                                ("boldmask_t1", "mask_files")]),
-            (inputnode, signals_tcompcor, [("bold_t1", "in_file")]),
-            (tcompcor, signals_tcompcor, [("high_variance_masks", "label_files")]),
-            (tcompcor, concat, [("pre_filter_file", "cosine")]),
-            (signals_tcompcor, concat, [("out_file", "tcompcor")]),
-            (rename_acompcor, concat, [("components_file", "acompcor")]),
-            (crowncompcor, concat, [("components_file", "crowncompcor")]),
-
-            # Reporting
-            (inputnode, rois_plot, [("bold_t1", "in_file"),
-                                ("boldmask_t1", "in_mask")]),
-            (tcompcor, mrg_compcor, [("high_variance_masks", "in1")]),
-            (acc_msk_bin, mrg_compcor, [(("out_file", _last), "in2")]),
-            (subtract_mask, mrg_compcor, [("out_mask", "in3")]),
-            (mrg_compcor, rois_plot, [("out", "in_rois")]),
-            (rois_plot, ds_report_bold_rois, [("out_report", "in_file")]),
-            (tcompcor, mrg_cc_metadata, [("metadata_file", "in1")]),
-            (acompcor, mrg_cc_metadata, [("metadata_file", "in2")]),
-            (crowncompcor, mrg_cc_metadata, [("metadata_file", "in3")]),
-            (mrg_cc_metadata, compcor_plot, [("out", "metadata_files")]),
-            (compcor_plot, ds_report_compcor, [("out_file", "in_file")]),
-
-            # Outputs
-            (tcompcor, tcc_metadata_filter, [("metadata_file", "in_file")]),
-            (tcc_metadata_filter, tcc_metadata_fmt, [("out_file", "in_file")]),
-            (rename_acompcor, acc_metadata_filter, [("metadata_file", "in_file")]),
-            (acc_metadata_filter, acc_metadata_fmt, [("out_file", "in_file")]),
-            (crowncompcor, crowncc_metadata_fmt, [("metadata_file", "in_file")]),
-            (tcc_metadata_fmt, mrg_conf_metadata, [("output", "in1")]),
-            (acc_metadata_fmt, mrg_conf_metadata, [("output", "in2")]),
-            (crowncc_metadata_fmt, mrg_conf_metadata, [("output", "in3")]),
-            (mrg_conf_metadata, mrg_conf_metadata2, [("out", "in_dicts")]),
-            (mrg_conf_metadata2, out_meta, [("out_dict", "dicti")]),
-            (out_meta, outputnode, [("out", "confounds_metadata_comp")]),
-            (acc_msk_bin, outputnode, [("out_file", "acompcor_masks")]),
-            (subtract_mask, outputnode, [("out_mask", "crown_mask")]),
-
-        ])
->>>>>>> f59dfb93
-
     workflow.connect([
         # Expand model with derivatives
         (concat, model_expand, [("confounds_file", "confounds_file")]),
