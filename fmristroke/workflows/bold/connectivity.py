"""
Connectivity
^^^^^^^^^^^^

.. autofunction:: init_connectivity_wf

"""

import typing as ty

from nipype import Function
from nipype.interfaces import utility as niu
from nipype.pipeline import engine as pe

from ...interfaces import DerivativesDataSink
from ...utils.atlas import Atlases
from ...utils.pipelines import Pipelines


def init_connectivity_wf(
    mem_gb: float,
    atlases: Atlases,
    pipelines: Pipelines,
    conn_measure: list = ["correlation"],
    name: str = "connectivity_wf",
):
    """
    Build a workflow to generate connectivity matrices.


    Parameters
    ----------
    mem_gb : :obj:`float`
        Size of BOLD file in GB - please note that this size
        should be calculated after resamplings that may extend
        the FoV
    conn_measure : :obj: `str`
        Measure to compute connectivity
    atlases : :py:class: `~fmristroke.utils.atlas.Atlases`
        A container for storing atlas for connectivity
    pipelines : :py:class:`~fmristroke.utils.pipelines.Pipelines`
        A container for storing denoising strategies.
    name : :obj:`str`
        Name of workflow (default: ``connectivity_wf``)

    Inputs
    ------
    bold_denoised
        BOLD image denoised in standard space
    boldmask
        fov mask
    mask_lesion_std
        Mask of the lesion in std space

    Outputs
    -------
    conn_mat
        connectivity matrice
    pipelines
        Pipelines
    atlases
        Atlases
    conn_measure
        Conn_measure
    """

    from niworkflows.engine.workflows import LiterateWorkflow as Workflow
    from niworkflows.interfaces.utility import KeySelect

    from ...interfaces.nilearn import Connectivity
    from ...interfaces.pyants import ApplyTransforms

    workflow = Workflow(name=name)
    inputnode = pe.Node(
        niu.IdentityInterface(
            fields=[
                "bold_denoised",
                "boldmask",
                "mask_lesion_std",
                "templates",
                "pipelines",
                "anat2std_xfm",
            ]
        ),
        name="inputnode",
    )

    iteratlas = pe.Node(
        niu.IdentityInterface(fields=["atlas"]),
        name="iteratlas",
    )
    iteratlas.iterables = [("atlas", atlases.atlases)]

    iterpipeline = pe.Node(
        niu.IdentityInterface(fields=["pipeline"]), name="iterpipe"
    )
    iterpipeline.iterables = [("pipeline", pipelines.get_pipelines())]

    iterconn = pe.Node(
        niu.IdentityInterface(fields=["conn_measure"]), name="iterconn"
    )
    iterconn.iterables = [("conn_measure", conn_measure)]

    # Get Atlas info
    atlas_info = pe.Node(
        niu.Function(
            function=_get_atlas_info,
            input_name=["in_atlas"],
            output_names=["atlas", "labels", "space", "mask_file"],
        ),
        name="atlas_info",
    )

    # Select correct space
    select_space = pe.Node(
        KeySelect(fields=["bold_denoised", "mask_lesion_std", "anat2std_xfm"]),
        name="select_space",
        run_without_submitting=True,
    )

    # Remove ROI voxels from Atlas ROI
    roi_resamp = pe.Node(
        niu.Function(function=_resample_to_img), name="roi_resamp"
    )
    roi_resamp.inputs.interpolation = "nearest"
    atlas_roi = pe.Node(niu.Function(function=_remove_roi), name="atlas_roi")

    # Bold mask in std space
    boldmask_tfm = pe.Node(
        ApplyTransforms(interpolation="multiLabel"), name="boldmask_std_tfm"
    )

    # atlas roi resamp
    atlas_roi_resamp = pe.Node(
        niu.Function(function=_resample_to_img), name="atlas_roi_resamp"
    )
    atlas_roi_resamp.inputs.interpolation = "nearest"

    # atlas resamp
    atlas_resamp = pe.Node(
        niu.Function(function=_resample_to_img), name="atlas_resamp"
    )
    atlas_resamp.inputs.interpolation = "nearest"

    # Compute connectivity
    select_pipeline = pe.Node(
        KeySelect(fields=["bold_denoised"]),
        name="select_pipeline",
        run_without_submitting=True,
    )
    connectivity_roi = pe.Node(Connectivity(), name="connectivity_roi")
    connectivity = pe.Node(Connectivity(), name="connectivity")

    # Compute FCC wo roi
    conn_FCC_roi = pe.Node(
        niu.Function(function=_get_FCC, output_names=["FCC"]), name="FCC_roi"
    )
    concat_FCC_roi = pe.Node(
        niu.Function(function=_concat_FCC, output_names=["FCC"]),
        name="concat_FCC_roi",
    )

    # Compute FCC
    conn_FCC = pe.Node(
        niu.Function(function=_get_FCC, output_names=["FCC"]), name="FCC"
<<<<<<< HEAD
    )
    concat_FCC = pe.Node(
        niu.Function(function=_concat_FCC, output_names=["FCC"]),
        name="concat_FCC",
    )
=======
    )
    concat_FCC = pe.Node(
        niu.Function(function=_concat_FCC, output_names=["FCC"]),
        name="concat_FCC",
    )
>>>>>>> f59dfb93

    # fmt:off
    workflow.connect(
        [
            (iteratlas, atlas_info, [("atlas", "in_atlas")]),
            (iterconn, connectivity_roi, [("conn_measure", "conn_measure")]),
            (iterconn, connectivity, [("conn_measure", "conn_measure")]),
            (inputnode, select_pipeline, [("bold_denoised", "bold_denoised"), ("pipelines", "keys")],),
            (iterpipeline, select_pipeline, [("pipeline", "key")]),
            (select_pipeline, select_space, [("bold_denoised", "bold_denoised")],),
            (inputnode, select_space, [("mask_lesion_std", "mask_lesion_std"),
                                    ("anat2std_xfm", "anat2std_xfm"),
                                    ("templates", "keys"),],),
            (atlas_info, select_space, [("space", "key")]),
            (select_space, roi_resamp, [("mask_lesion_std", "input_image")]),
            (atlas_info, roi_resamp, [("mask_file", "reference_image")]),
            (atlas_info, boldmask_tfm, [("mask_file", "reference_image")]),
            (select_space, boldmask_tfm, [("anat2std_xfm", "transforms")]),
            (inputnode, boldmask_tfm, [("boldmask", "input_image")]),
            (boldmask_tfm, connectivity_roi, [("output_image", "brain_mask")]),
            (boldmask_tfm, connectivity, [("output_image", "brain_mask")]),
            (roi_resamp, atlas_roi, [("out", "roi")]),
            (atlas_info, atlas_roi, [("mask_file", "in_atlas")]),
            (atlas_roi, atlas_roi_resamp, [("out", "input_image")]),
            (select_space, atlas_roi_resamp, [("bold_denoised", "reference_image")]),
            (atlas_roi_resamp, connectivity_roi, [("out", "atlas")]),
            (atlas_info, atlas_resamp, [("mask_file", "input_image")]),
            (select_space, atlas_resamp, [("bold_denoised", "reference_image")]),
            (atlas_resamp, connectivity, [("out", "atlas")]),
            (select_space, connectivity, [("bold_denoised", "input_image")]),
            (select_space, connectivity_roi, [("bold_denoised", "input_image")]),
            (connectivity, conn_FCC, [("output_conn", "conn_mat")]),
            (iterpipeline, conn_FCC, [("pipeline", "pipeline")]),
            (iteratlas, conn_FCC, [("atlas", "atlas")]),
            (iterconn, conn_FCC, [("conn_measure", "measure")]),
            (connectivity_roi, conn_FCC_roi, [("output_conn", "conn_mat")]),
            (iterpipeline, conn_FCC_roi, [("pipeline", "pipeline")]),
            (iteratlas, conn_FCC_roi, [("atlas", "atlas")]),
            (iterconn, conn_FCC_roi, [("conn_measure", "measure")]),
        ])
    # fmt:on

    # Handle outputs
    output_names = [
        "conn_mat",
        "FCC",
        "conn_mat_roi",
        "FCC_roi",
        "conn_measures",
        "pipelines",
        "atlases",
    ]
    output_connectivity = pe.Node(
        niu.IdentityInterface(
            fields=["conn_mat", "FCC", "conn_mat_roi", "FCC_roi"]
        ),
        name="output_connectivity",
    )
    output_measure = pe.JoinNode(
        niu.IdentityInterface(
            fields=[
                "conn_mat",
                "FCC",
                "conn_mat_roi",
                "FCC_roi",
                "conn_measures",
            ]
        ),
        joinfield=[
            "conn_mat",
            "FCC",
            "conn_mat_roi",
            "FCC_roi",
            "conn_measures",
        ],
        joinsource=iterconn,
        name="output_measure",
    )
    output_pipeline = pe.JoinNode(
        niu.IdentityInterface(
            fields=["conn_mat", "FCC", "conn_mat_roi", "FCC_roi", "pipelines"]
        ),
        joinfield=["conn_mat", "FCC", "conn_mat_roi", "FCC_roi", "pipelines"],
        joinsource=iterpipeline,
        name="output_pipeline",
    )
    output_atlas = pe.JoinNode(
        niu.IdentityInterface(
            fields=["conn_mat", "FCC", "conn_mat_roi", "FCC_roi", "atlases"]
        ),
        joinfield=["conn_mat", "FCC", "conn_mat_roi", "FCC_roi", "atlases"],
        joinsource=iteratlas,
        name="output_atlas",
    )
    outputnode = pe.Node(
        niu.IdentityInterface(fields=output_names), name="outputnode"
<<<<<<< HEAD
    )

    # fmt:off
    workflow.connect([
        (connectivity, output_connectivity, [("output_conn", "conn_mat")]),
        (conn_FCC, output_connectivity, [("FCC", "FCC")]),
        (connectivity_roi, output_connectivity, [("output_conn", "conn_mat_roi")]),
        (conn_FCC_roi, output_connectivity, [("FCC", "FCC_roi")]),
        (output_connectivity, output_measure, [("conn_mat", "conn_mat"),
                                                ("FCC", "FCC"),
                                                ("conn_mat_roi", "conn_mat_roi"),
                                                ("FCC_roi", "FCC_roi")]),
        (iterconn, output_measure, [("conn_measure", "conn_measures")]),
        (output_measure, output_pipeline, [("conn_mat", "conn_mat"),
                                            ("FCC", "FCC"),
                                            ("conn_mat_roi", "conn_mat_roi"),
                                            ("FCC_roi", "FCC_roi")]),
        (iterpipeline, output_pipeline, [("pipeline", "pipelines")]),
        (output_pipeline, output_atlas, [("conn_mat", "conn_mat"),
                                        ("FCC", "FCC"),
                                        ("conn_mat_roi", "conn_mat_roi"),
                                        ("FCC_roi", "FCC_roi")]),
        (iteratlas, output_atlas, [(("atlas", _get_atlas_name), "atlases")]),
        (output_atlas, concat_FCC, [("FCC", "in_FCC")]),
        (output_atlas, concat_FCC_roi, [("FCC_roi", "in_FCC")]),
        (concat_FCC, outputnode, [("FCC", "FCC")]),
        (concat_FCC_roi, outputnode, [("FCC", "FCC_roi")]),
        (output_atlas, outputnode, [("conn_mat", "conn_mat"),
                                    ("conn_mat_roi", "conn_mat_roi"),
                                    ("atlases", "atlases")]),
        (output_measure, outputnode, [("conn_measures", "conn_measures")]),
        (output_pipeline, outputnode, [("pipelines", "pipelines")]),
    ])

    return workflow


def init_lesion_voxels_conn_wf(
    mem_gb: float,
    omp_nthreads: int,
    pipelines: Pipelines,
    name: str = "bold_lesion_conn_wf",
):
    """
    Build a workflow to compute lesion to voxels connectivity.

    This workflow computes lesion to voxels connectivity according to the specified denoising strategies.

    Parameters
    ----------
    mem_gb : :obj:`float`
        Size of BOLD file in GB - please note that this size
        should be calculated after resamplings that may extend
        the FoV
    pipelines : :py:class:`~fmristroke.utils.pipelines.Pipelines`
        A container for storing denoising strategies.
    name : :obj:`str`
        Name of workflow (default: ``bold_lesion_conn_wf``)

    Inputs
    ------
    bold_denoised_t1
        BOLD image in T1 space, after the prescribed corrections (STC, HMC and SDC)
        and denoising.
    boldmask
        Bold fov mask in t1 space
    t1w_mask_lesion
        Mask of the lesion in T1w space
    gm_mask
        Gray matter mask
    t1w
        preproc T1w image


    Outputs
    -------
    output_conn_roi
        Lesion to voxels connectivity

    """
    from niworkflows.engine.workflows import LiterateWorkflow as Workflow
    from niworkflows.interfaces.images import SignalExtraction
    from niworkflows.interfaces.utility import KeySelect

    from ...interfaces.nilearn import ROI2VoxelConnectivity
    from ...interfaces.reports import ROIConnPlot

    workflow = Workflow(name=name)
    inputnode = pe.Node(
        niu.IdentityInterface(
            fields=[
                "bold_denoised_t1",
                "t1w_mask_lesion",
                "pipelines",
                "t1w",
                "gm_mask",
            ]
        ),
        name="inputnode",
    )

    iterpipeline = pe.Node(
        niu.IdentityInterface(fields=["pipeline"]), name="iterpipe"
    )
    iterpipeline.iterables = [("pipeline", pipelines.get_pipelines())]

    # Select pipeline
    select_pipeline = pe.Node(
        KeySelect(fields=["bold_denoised_t1"]),
        name="select_pipeline",
        run_without_submitting=True,
    )

    # ROI resamp
    select_tmp = pe.Node(niu.Select(index=0), name="select_resamp_temp")
    roi_resamp = pe.Node(
        niu.Function(function=_resample_to_img), name="roi_resamp"
    )
    roi_resamp.inputs.interpolation = "nearest"

    # GM Mask resamp
    gm_resamp = pe.Node(
        niu.Function(function=_resample_to_img), name="gm_resamp"
    )
    gm_resamp.inputs.interpolation = "nearest"

    # Extract ROI signal
    signal_roi = pe.Node(
        SignalExtraction(class_labels=["lesion_roi"]),
        name="signal_roi",
        mem_gb=mem_gb,
    )

    # ROI to voxels connectivity
    roi2voxelconn = pe.Node(ROI2VoxelConnectivity(), name="roi2voxelconn")

    # fmt:off
    workflow.connect([
        (inputnode, select_pipeline, [("bold_denoised_t1", "bold_denoised_t1"),
                                    ("pipelines", "keys")]),
        (iterpipeline, select_pipeline, [("pipeline", "key")]),
        (inputnode, roi_resamp, [("t1w_mask_lesion", "input_image")]),
        (inputnode, select_tmp, [("bold_denoised_t1", "inlist")]),
        (select_tmp, roi_resamp, [("out", "reference_image")]),
        (roi_resamp, signal_roi, [("out", "label_files")]),
        (select_pipeline, signal_roi, [("bold_denoised_t1", "in_file")]),
        (select_pipeline, roi2voxelconn, [("bold_denoised_t1", "input_image")]),
        (signal_roi, roi2voxelconn, [("out_file", "roi_ts")]),
        (inputnode, gm_resamp, [("gm_mask", "input_image")]),
        (select_pipeline, gm_resamp, [("bold_denoised_t1", "reference_image")]),
        (gm_resamp, roi2voxelconn, [("out", "brain_mask")]),
        (iterpipeline, roi2voxelconn, [("pipeline", "pipeline_name")]),
    ])
    # fmt:on
    output_names = ["pipeline", "output_conn", "output_img"]
    output_corr = pe.Node(
        niu.IdentityInterface(fields=output_names), name="output_corr"
    )
    join_out = pe.JoinNode(
        niu.IdentityInterface(
            fields=output_names,
        ),
        joinfield=output_names,
        joinsource=iterpipeline,
        name="join_conn",
    )

=======
    )

    # fmt:off
    workflow.connect([
        (connectivity, output_connectivity, [("output_conn", "conn_mat")]),
        (conn_FCC, output_connectivity, [("FCC", "FCC")]),
        (connectivity_roi, output_connectivity, [("output_conn", "conn_mat_roi")]),
        (conn_FCC_roi, output_connectivity, [("FCC", "FCC_roi")]),
        (output_connectivity, output_measure, [("conn_mat", "conn_mat"),
                                                ("FCC", "FCC"),
                                                ("conn_mat_roi", "conn_mat_roi"),
                                                ("FCC_roi", "FCC_roi")]),
        (iterconn, output_measure, [("conn_measure", "conn_measures")]),
        (output_measure, output_pipeline, [("conn_mat", "conn_mat"),
                                            ("FCC", "FCC"),
                                            ("conn_mat_roi", "conn_mat_roi"),
                                            ("FCC_roi", "FCC_roi")]),
        (iterpipeline, output_pipeline, [("pipeline", "pipelines")]),
        (output_pipeline, output_atlas, [("conn_mat", "conn_mat"),
                                        ("FCC", "FCC"),
                                        ("conn_mat_roi", "conn_mat_roi"),
                                        ("FCC_roi", "FCC_roi")]),
        (iteratlas, output_atlas, [(("atlas", _get_atlas_name), "atlases")]),
        (output_atlas, concat_FCC, [("FCC", "in_FCC")]),
        (output_atlas, concat_FCC_roi, [("FCC_roi", "in_FCC")]),
        (concat_FCC, outputnode, [("FCC", "FCC")]),
        (concat_FCC_roi, outputnode, [("FCC", "FCC_roi")]),
        (output_atlas, outputnode, [("conn_mat", "conn_mat"),
                                    ("conn_mat_roi", "conn_mat_roi"),
                                    ("atlases", "atlases")]),
        (output_measure, outputnode, [("conn_measures", "conn_measures")]),
        (output_pipeline, outputnode, [("pipelines", "pipelines")]),
    ])

    return workflow


def init_lesion_voxels_conn_wf(
    mem_gb: float,
    omp_nthreads: int,
    pipelines: Pipelines,
    name: str = "bold_lesion_conn_wf",
):
    """
    Build a workflow to compute lesion to voxels connectivity.

    This workflow computes lesion to voxels connectivity according to the specified denoising strategies.

    Parameters
    ----------
    mem_gb : :obj:`float`
        Size of BOLD file in GB - please note that this size
        should be calculated after resamplings that may extend
        the FoV
    pipelines : :py:class:`~fmristroke.utils.pipelines.Pipelines`
        A container for storing denoising strategies.
    name : :obj:`str`
        Name of workflow (default: ``bold_lesion_conn_wf``)

    Inputs
    ------
    denoised_bold_t1
        BOLD image in T1 space, after the prescribed corrections (STC, HMC and SDC)
        and denoising.
    boldmask
        Bold fov mask in t1 space
    t1w_mask_lesion
        Mask of the lesion in T1w space
    gm_mask
        Gray matter mask
    t1w
        preproc T1w image


    Outputs
    -------
    output_conn_roi
        Lesion to voxels connectivity

    """
    from niworkflows.engine.workflows import LiterateWorkflow as Workflow
    from niworkflows.interfaces.images import SignalExtraction
    from niworkflows.interfaces.utility import KeySelect

    from ...interfaces.nilearn import ROI2VoxelConnectivity
    from ...interfaces.reports import ROIConnPlot

    workflow = Workflow(name=name)
    inputnode = pe.Node(
        niu.IdentityInterface(
            fields=[
                "denoised_bold_t1",
                "t1w_mask_lesion",
                "pipeline",
                "t1w",
                "gm_mask",
            ]
        ),
        name="inputnode",
    )

    iterpipeline = pe.Node(
        niu.IdentityInterface(fields=["pipeline"]), name="iterpipe"
    )
    iterpipeline.iterables = [("pipeline", pipelines.get_pipelines())]

    # Select pipeline
    select_pipeline = pe.Node(
        KeySelect(fields=["denoised_bold_t1"]),
        name="select_pipeline",
        run_without_submitting=True,
    )

    # ROI resamp
    select_tmp = pe.Node(niu.Select(index=0), name="select_resamp_temp")
    roi_resamp = pe.Node(
        niu.Function(function=_resample_to_img), name="roi_resamp"
    )
    roi_resamp.inputs.interpolation = "nearest"

    # GM Mask resamp
    gm_resamp = pe.Node(
        niu.Function(function=_resample_to_img), name="gm_resamp"
    )
    gm_resamp.inputs.interpolation = "nearest"

    # Extract ROI signal
    signal_roi = pe.Node(
        SignalExtraction(class_labels=["lesion_roi"]),
        name="signal_roi",
        mem_gb=mem_gb,
    )

    # ROI to voxels connectivity
    roi2voxelconn = pe.Node(ROI2VoxelConnectivity(), name="roi2voxelconn")

    # fmt:off
    workflow.connect([
        (inputnode, select_pipeline, [("denoised_bold_t1", "denoised_bold_t1"),
                                    ("pipeline", "keys")]),
        (iterpipeline, select_pipeline, [("pipeline", "key")]),
        (inputnode, roi_resamp, [("t1w_mask_lesion", "input_image")]),
        (inputnode, select_tmp, [("denoised_bold_t1", "inlist")]),
        (select_tmp, roi_resamp, [("out", "reference_image")]),
        (roi_resamp, signal_roi, [("out", "label_files")]),
        (select_pipeline, signal_roi, [("denoised_bold_t1", "in_file")]),
        (select_pipeline, roi2voxelconn, [("denoised_bold_t1", "input_image")]),
        (signal_roi, roi2voxelconn, [("out_file", "roi_ts")]),
        (inputnode, gm_resamp, [("gm_mask", "input_image")]),
        (select_pipeline, gm_resamp, [("denoised_bold_t1", "reference_image")]),
        (gm_resamp, roi2voxelconn, [("out", "brain_mask")]),
        (iterpipeline, roi2voxelconn, [("pipeline", "pipeline_name")]),
    ])
    # fmt:on
    output_names = ["pipeline", "output_conn", "output_img"]
    output_corr = pe.Node(
        niu.IdentityInterface(fields=output_names), name="output_corr"
    )
    join_out = pe.JoinNode(
        niu.IdentityInterface(
            fields=output_names,
        ),
        joinfield=output_names,
        joinsource=iterpipeline,
        name="join_conn",
    )

>>>>>>> f59dfb93
    concat_lesion_corr = pe.Node(
        niu.Function(function=_concat_tsv), name="concat_pipelines"
    )

    # Reporting
    lesion_conn_plot = pe.Node(
        ROIConnPlot(generate_report=True), name="lesion_conn_plot"
    )
    ds_report_lesioncorr = pe.Node(
        DerivativesDataSink(
            desc="lesioncorr",
            datatype="figures",
        ),
        run_without_submitting=True,
        name="ds_report_lesioncorr",
    )

    outputnode = pe.Node(
        niu.IdentityInterface(fields=["output_conn_roi"]), name="outputnode"
    )

    # fmt:off
    workflow.connect([
        (iterpipeline, output_corr, [("pipeline", "pipeline")]),
        (roi2voxelconn, output_corr, [("output_conn", "output_conn"),
                                    ("output_img", "output_img")]),
        (output_corr, join_out, [(f, f) for f in output_names]),
        (join_out, concat_lesion_corr, [("output_conn", "in_tsvs")]),
        (join_out, lesion_conn_plot, [("output_img", "input_images"),
                                      ("pipeline", "pipeline")]),
        (inputnode, lesion_conn_plot, [("t1w", "anat_img"),
                                        ("t1w_mask_lesion", "roi")]),
        (lesion_conn_plot, ds_report_lesioncorr, [("out_report", "in_file")]),
        (concat_lesion_corr, outputnode, [("out", "output_conn_roi")])
    ])
    # fmt:on

    return workflow


def _resample_to_img(input_image, reference_image, interpolation):
    from pathlib import Path

    from nilearn.image import resample_to_img

    new_img = resample_to_img(
        input_image, reference_image, interpolation=interpolation
    )
    out_name = Path("mask_resamp.nii.gz").absolute()
    new_img.to_filename(out_name)
    return str(out_name)


def _remove_roi(in_atlas, roi):
    from pathlib import Path

    import nibabel as nib

    roi = nib.load(roi).get_fdata()
    in_atlas = nib.load(in_atlas)
    new_at = in_atlas.get_fdata()
    new_at[roi == 1] = 0
    out_atlas = nib.Nifti1Image(new_at, in_atlas.affine)
    out_name = Path("atlas_roi.nii.gz").absolute()
    out_atlas.to_filename(out_name)
    return str(out_name)


def _get_atlas_info(in_atlas):
    atlas = in_atlas.atlas
    labels = in_atlas.labels
    space = in_atlas.space
    mask_file = in_atlas.mask_file
    return atlas, labels, space, mask_file


def _get_atlas_name(in_atlas):
    return in_atlas.atlas


def _get_FCC(conn_mat, atlas, measure, pipeline):
    import json
    from pathlib import Path

    import numpy as np

    from fmristroke.utils.metrics import compute_FCC

    conn_mat = np.load(conn_mat)
    FCC, _ = compute_FCC(conn_mat, atlas.labels)

    dic = {
        "pipeline": pipeline,
        "atlas": atlas.atlas,
        "measure": measure,
        "FCC": FCC,
    }
    json_object = json.dumps(dic, indent=4)
    out_name = Path("conn_FCC.json").absolute()

    with open(out_name, "w") as outfile:
        outfile.write(json_object)
    return str(out_name)
    # return dic


def _concat_FCC(in_FCC):
    import json
    from pathlib import Path

    import pandas as pd

    out = Path("FCC.tsv").absolute()

    flatten_FCC = [
        item for atlas in in_FCC for pipeline in atlas for item in pipeline
    ]
    jsons = []
    for FCC in flatten_FCC:
        with open(FCC, "r") as in_file:
            jsons.append(json.load(in_file))
    df = pd.DataFrame(jsons)

    df.to_csv(out, sep="\t", na_rep="n/a")
    return str(out)


def _concat_tsv(in_tsvs):
    from pathlib import Path

    import pandas as pd

    out = Path("lesion_conn.tsv").absolute()

    final_df = pd.DataFrame()
    for tsv in in_tsvs:
        df = pd.read_table(tsv, sep="\t")
        final_df = pd.concat((final_df, df), axis=1)
    final_df.to_csv(out, sep="\t", na_rep="n/a")
    return str(out)


def _get_pipeline_name(in_pipeline):
    return in_pipeline.pipeline<|MERGE_RESOLUTION|>--- conflicted
+++ resolved
@@ -163,19 +163,11 @@
     # Compute FCC
     conn_FCC = pe.Node(
         niu.Function(function=_get_FCC, output_names=["FCC"]), name="FCC"
-<<<<<<< HEAD
     )
     concat_FCC = pe.Node(
         niu.Function(function=_concat_FCC, output_names=["FCC"]),
         name="concat_FCC",
     )
-=======
-    )
-    concat_FCC = pe.Node(
-        niu.Function(function=_concat_FCC, output_names=["FCC"]),
-        name="concat_FCC",
-    )
->>>>>>> f59dfb93
 
     # fmt:off
     workflow.connect(
@@ -272,7 +264,6 @@
     )
     outputnode = pe.Node(
         niu.IdentityInterface(fields=output_names), name="outputnode"
-<<<<<<< HEAD
     )
 
     # fmt:off
@@ -440,7 +431,28 @@
         name="join_conn",
     )
 
-=======
+    concat_lesion_corr = pe.Node(
+        niu.Function(function=_concat_tsv), name="concat_pipelines"
+    )
+
+    # Reporting
+    lesion_conn_plot = pe.Node(
+        ROIConnPlot(generate_report=True), name="lesion_conn_plot"
+    )
+    ds_report_lesioncorr = pe.Node(
+        DerivativesDataSink(
+            desc="lesioncorr",
+            datatype="figures",
+        ),
+        run_without_submitting=True,
+        name="ds_report_lesioncorr",
+    )
+
+    outputnode = pe.Node(
+        niu.IdentityInterface(fields=["output_conn_roi"]), name="outputnode"
+    )
+    outputnode = pe.Node(
+        niu.IdentityInterface(fields=output_names), name="outputnode"
     )
 
     # fmt:off
@@ -608,7 +620,6 @@
         name="join_conn",
     )
 
->>>>>>> f59dfb93
     concat_lesion_corr = pe.Node(
         niu.Function(function=_concat_tsv), name="concat_pipelines"
     )
@@ -646,6 +657,22 @@
     ])
     # fmt:on
 
+    # fmt:off
+    workflow.connect([
+        (iterpipeline, output_corr, [("pipeline", "pipeline")]),
+        (roi2voxelconn, output_corr, [("output_conn", "output_conn"),
+                                    ("output_img", "output_img")]),
+        (output_corr, join_out, [(f, f) for f in output_names]),
+        (join_out, concat_lesion_corr, [("output_conn", "in_tsvs")]),
+        (join_out, lesion_conn_plot, [("output_img", "input_images"),
+                                      ("pipeline", "pipeline")]),
+        (inputnode, lesion_conn_plot, [("t1w", "anat_img"),
+                                        ("t1w_mask_lesion", "roi")]),
+        (lesion_conn_plot, ds_report_lesioncorr, [("out_report", "in_file")]),
+        (concat_lesion_corr, outputnode, [("out", "output_conn_roi")])
+    ])
+    # fmt:on
+
     return workflow
 
 
